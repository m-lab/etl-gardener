--- conflicted
+++ resolved
@@ -79,15 +79,8 @@
 var ErrInvalidStartDate = errors.New("invalid start date")
 
 // NewJobService creates the default job service.
-<<<<<<< HEAD
 func NewJobService(startDate time.Time,
 	sources []config.SourceConfig,
-=======
-// Context is used for retrieving state from datastore.
-func NewJobService(ctx context.Context, tk jobAdder, startDate time.Time,
-	project string, sources []config.SourceConfig,
-	saver persistence.Saver,
->>>>>>> 7d3a62e6
 	statsClient stiface.Client, // May be nil
 	dailySaver namedSaver,
 	histSaver namedSaver,
