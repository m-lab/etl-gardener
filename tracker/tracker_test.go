--- conflicted
+++ resolved
@@ -87,10 +87,7 @@
 	logx.LogxDebug.Set("true")
 
 	saver := persistence.NewLocalNamedSaver(path.Join(t.TempDir(), t.Name()+".json"))
-<<<<<<< HEAD
-=======
 	saver2 := persistence.NewLocalNamedSaver(path.Join(t.TempDir(), t.Name()+".json"))
->>>>>>> d9b90dbb
 
 	tk, err := tracker.InitTracker(ctx, saver, saver2, 0, 0, time.Second)
 	must(t, err)
@@ -299,13 +296,6 @@
 	tests := []struct {
 		name    string
 		saverV1 tracker.GenericSaver
-<<<<<<< HEAD
-		want    int
-	}{
-		{
-			name:    "successful-files-missing",
-			saverV1: persistence.NewLocalNamedSaver(path.Join(t.TempDir(), "file-not-found.json")),
-=======
 		saverV2 tracker.GenericSaver
 		want    int
 	}{
@@ -313,16 +303,11 @@
 			name:    "successful-both-files-missing",
 			saverV1: persistence.NewLocalNamedSaver(path.Join(t.TempDir(), "file-not-found.json")),
 			saverV2: persistence.NewLocalNamedSaver(path.Join(t.TempDir(), "file-not-found.json")),
->>>>>>> d9b90dbb
 			want:    0,
 		},
 		{
 			name:    "successful-v1-only",
 			saverV1: persistence.NewLocalNamedSaver("testdata/saver-struct-v1.json"),
-<<<<<<< HEAD
-			want:    1,
-		},
-=======
 			saverV2: persistence.NewLocalNamedSaver(path.Join(t.TempDir(), "file-not-found.json")),
 			want:    1,
 		},
@@ -338,18 +323,13 @@
 			saverV2: persistence.NewLocalNamedSaver("testdata/saver-struct-v2.json"),
 			want:    0, // TODO(soltesz): add actual jobs to v2 format.
 		},
->>>>>>> d9b90dbb
 	}
 	for _, tt := range tests {
 		t.Run(tt.name, func(t *testing.T) {
 			ctx, cancel := context.WithCancel(context.Background())
 			defer cancel()
 
-<<<<<<< HEAD
-			tk, err := tracker.InitTracker(ctx, tt.saverV1, 0, 0, time.Second)
-=======
 			tk, err := tracker.InitTracker(ctx, tt.saverV1, tt.saverV2, 0, 0, time.Second)
->>>>>>> d9b90dbb
 			if err != nil {
 				t.Errorf("NewJobService() error = %v, want nil", err)
 				return
