--- conflicted
+++ resolved
@@ -37,11 +37,7 @@
 
 func testSetup(t *testing.T, jobs []tracker.Job) (url.URL, *tracker.Tracker) {
 	saver := persistence.NewLocalNamedSaver(path.Join(t.TempDir(), t.Name()+".json"))
-<<<<<<< HEAD
-	tk, err := tracker.InitTracker(context.Background(), saver, 0, 0, 0)
-=======
 	tk, err := tracker.InitTracker(context.Background(), saver, saver, 0, 0, 0)
->>>>>>> d9b90dbb
 	must(t, err)
 	if tk == nil {
 		t.Fatal("nil Tracker")
