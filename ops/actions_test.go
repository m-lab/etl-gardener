//go:build integration
// +build integration

package ops_test

import (
	"context"
	"fmt"
	"path"
	"testing"
	"time"

	"github.com/m-lab/etl-gardener/cloud"
	"github.com/m-lab/etl-gardener/ops"
	"github.com/m-lab/etl-gardener/persistence"
	"github.com/m-lab/etl-gardener/tracker"
	"github.com/m-lab/go/logx"
	"github.com/m-lab/go/rtx"
)

// TODO consider rewriting to use a go/cloud/bqfake client.  This is a fair
// bit of work, though.
func TestStandardMonitor(t *testing.T) {
	if testing.Short() {
		t.Skip("Skipping test that uses BQ backend")
	}
	logx.LogxDebug.Set("true")

	d := time.Now()
	// Statically define jobs with full configurations specified.
	jobs := []tracker.Job{
		// Not yet supported.
		{
			Bucket:     "bucket",
			Experiment: "exp",
			Datatype:   "type",
			Date:       d,
		},
		// Valid experiment and datatype
		// This does an actual dedup, so we need to allow enough time.
		{
			Bucket:     "bucket",
			Experiment: "ndt",
			Datatype:   "ndt7",
			Date:       d,
		},
		{
			Bucket:     "bucket",
			Experiment: "ndt",
			Datatype:   "annotation",
			Date:       d,
		},
		{
			Bucket:     "bucket",
			Experiment: "ndt",
			Datatype:   "pcap",
			Date:       d,
		},
		{
			Bucket:     "bucket",
			Experiment: "ndt",
			Datatype:   "hopannotation1",
			Date:       d,
		},
		{
			Bucket:     "bucket",
			Experiment: "ndt",
			Datatype:   "scamper1",
			Date:       d,
		},
	}

	ctx, cancel := context.WithCancel(context.Background())
<<<<<<< HEAD
	saver := persistence.NewLocalNamedSaver(path.Join(t.TempDir(), "tmp.json"))
	tk, err := tracker.InitTracker(ctx, saver, 0, 0, 0)
=======
	saver := persistence.NewLocalNamedSaver(t.TempDir() + "/tmp.json")
	tk, err := tracker.InitTracker(ctx, saver, saver, 0, 0, 0)
>>>>>>> d9b90dbb
	rtx.Must(err, "tk init")

	// Add jobs to the tracker.
	for i := 0; i < len(jobs); i++ {
		tk.AddJob(jobs[i])
	}

	m, err := ops.NewStandardMonitor(context.Background(), "mlab-testing", cloud.BQConfig{}, tk)
	rtx.Must(err, "NewMonitor failure")
	// We override some actions in place of the default Parser activity.
	// The resulting sequence should be:
	// init -> parsing -> parse complete -> copying -> deleting -> joining -> complete
	m.AddAction(tracker.Init,
		nil,
		newStateFunc("-"),
		tracker.Parsing)
	m.AddAction(tracker.Parsing,
		nil,
		newStateFunc("-"),
		tracker.ParseComplete)
	// Deliberately skip Load and Dedup functions.
	m.AddAction(tracker.ParseComplete,
		nil,
		newStateFunc("-"),
		tracker.Copying)

	// The rest of the standard state machine picks up from here,
	// with Copying, Joining, ...

	go m.Watch(ctx, 50*time.Millisecond)

	// NOTE: This is an integration test that runs live BQ operations.
	// Therefore, the conditions under which these operations run are not
	// entirely under our control. While the operations are simple, by
	// observation, we see that occassionally they take multiple minutes. So,
	// rather than report these delays as test failures, (which causes the test
	// to be flaky), we wait up to 5min and ignore states pending in the final
	// "Joining" state.
	failTime := time.Now().Add(300 * time.Second)

	for time.Now().Before(failTime) && (tk.NumJobs() > 1 || tk.NumFailed() < 1) {
		time.Sleep(time.Millisecond)
	}
	if tk.NumFailed() != 1 {
		t.Error("Expected NumFailed = 1:", tk.NumFailed())
	}
	// We expect only the two failed jobs; ignore jobs in the final (joining) state.
	count := tk.NumJobs()
	if count > 1 {
		jobs, _, _ := tk.GetState()
		for j, s := range jobs {
			a := m.GetAction(s.LastStateInfo().State)
			switch tracker.State(a.Name()) {
			case tracker.Joining:
				// Ignore delays in state "Joining" (the final step).
				count--
			case tracker.Failed:
				// Ignore -- we expect two.
			default:
				// Consider other states an error.
				t.Error("Monitor.Watch() process delay:", a, j, s)
			}
		}
		fmt.Println()
	}
	// If there are still more than two failed jobs remaining, report an error.
	if count != 1 {
		t.Error("Expected NumJobs = 1:", tk.NumJobs())
	}
	cancel()
}<|MERGE_RESOLUTION|>--- conflicted
+++ resolved
@@ -71,13 +71,8 @@
 	}
 
 	ctx, cancel := context.WithCancel(context.Background())
-<<<<<<< HEAD
 	saver := persistence.NewLocalNamedSaver(path.Join(t.TempDir(), "tmp.json"))
-	tk, err := tracker.InitTracker(ctx, saver, 0, 0, 0)
-=======
-	saver := persistence.NewLocalNamedSaver(t.TempDir() + "/tmp.json")
 	tk, err := tracker.InitTracker(ctx, saver, saver, 0, 0, 0)
->>>>>>> d9b90dbb
 	rtx.Must(err, "tk init")
 
 	// Add jobs to the tracker.
