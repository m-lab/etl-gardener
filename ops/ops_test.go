// Package ops provides code that observes the tracker state, and takes appropriate actions.
package ops_test

import (
	"context"
	"errors"
	"log"
	"path"
	"testing"
	"time"

	"github.com/m-lab/etl-gardener/cloud"
	"github.com/m-lab/etl-gardener/ops"
	"github.com/m-lab/etl-gardener/persistence"
	"github.com/m-lab/etl-gardener/tracker"
	"github.com/m-lab/etl-gardener/tracker/jobtest"
	"github.com/m-lab/go/rtx"
)

func init() {
	// Always prepend the filename and line number.
	log.SetFlags(log.LstdFlags | log.Lshortfile)
}

func must(t *testing.T, err error) {
	if err != nil {
		log.Output(2, err.Error())
		t.Fatal(err)
	}
}

func newStateFunc(detail string) ops.ActionFunc {
	return func(ctx context.Context, j tracker.Job, stateChangeTime time.Time) *ops.Outcome {
		return ops.Success(j, detail)
	}
}

func TestMonitor_Watch(t *testing.T) {
	ctx, cancel := context.WithCancel(context.Background())
	saver := persistence.NewLocalNamedSaver(path.Join(t.TempDir(), "junk.json"))
<<<<<<< HEAD
	tk, err := tracker.InitTracker(ctx, saver, 0, 0, 0)
=======
	tk, err := tracker.InitTracker(ctx, saver, saver, 0, 0, 0)
>>>>>>> d9b90dbb
	rtx.Must(err, "tk init")
	tk.AddJob(jobtest.NewJob("bucket", "exp", "type", time.Now()))
	tk.AddJob(jobtest.NewJob("bucket", "exp2", "type", time.Now()))
	tk.AddJob(jobtest.NewJob("bucket", "exp2", "type2", time.Now()))

	m, err := ops.NewMonitor(context.Background(), cloud.BQConfig{}, tk)
	rtx.Must(err, "NewMonitor failure")
	m.AddAction(tracker.Init,
		nil,
		newStateFunc(""),
		tracker.Parsing)
	m.AddAction(tracker.Parsing,
		nil,
		newStateFunc(""),
		tracker.ParseComplete)
	m.AddAction(tracker.ParseComplete,
		nil,
		newStateFunc(""),
		tracker.Stabilizing)
	m.AddAction(tracker.Stabilizing,
		nil,
		newStateFunc(""),
		tracker.Deduplicating)
	m.AddAction(tracker.Deduplicating,
		nil,
		newStateFunc(""),
		tracker.Complete)
	go m.Watch(ctx, 50*time.Millisecond)

	failTime := time.Now().Add(5 * time.Second)

	for time.Now().Before(failTime) && tk.NumJobs() > 0 {
	}
	if tk.NumJobs() != 0 {
		t.Error(tk.NumJobs())
	}
	cancel()
}

func TestOutcomeUpdate(t *testing.T) {
	ctx, cancel := context.WithCancel(context.Background())
	defer cancel()
	saver := persistence.NewLocalNamedSaver(path.Join(t.TempDir(), "junk.json"))
<<<<<<< HEAD
	tk, err := tracker.InitTracker(ctx, saver, 0, 0, 0)
=======
	tk, err := tracker.InitTracker(ctx, saver, saver, 0, 0, 0)
>>>>>>> d9b90dbb
	rtx.Must(err, "tk init")
	job := jobtest.NewJob("bucket", "exp", "type", time.Now())
	tk.AddJob(job)

	m, err := ops.NewMonitor(context.Background(), cloud.BQConfig{}, tk)
	must(t, err)

	retry := ops.Retry(job, errors.New("error"), "foobar")
	m.UpdateJob(retry, tracker.Joining)

	status, err := tk.GetStatus(job.Key())
	must(t, err)
	if status.Detail() != "foobar" {
		t.Error(status.Detail())
	}
}<|MERGE_RESOLUTION|>--- conflicted
+++ resolved
@@ -38,11 +38,7 @@
 func TestMonitor_Watch(t *testing.T) {
 	ctx, cancel := context.WithCancel(context.Background())
 	saver := persistence.NewLocalNamedSaver(path.Join(t.TempDir(), "junk.json"))
-<<<<<<< HEAD
-	tk, err := tracker.InitTracker(ctx, saver, 0, 0, 0)
-=======
 	tk, err := tracker.InitTracker(ctx, saver, saver, 0, 0, 0)
->>>>>>> d9b90dbb
 	rtx.Must(err, "tk init")
 	tk.AddJob(jobtest.NewJob("bucket", "exp", "type", time.Now()))
 	tk.AddJob(jobtest.NewJob("bucket", "exp2", "type", time.Now()))
@@ -86,11 +82,7 @@
 	ctx, cancel := context.WithCancel(context.Background())
 	defer cancel()
 	saver := persistence.NewLocalNamedSaver(path.Join(t.TempDir(), "junk.json"))
-<<<<<<< HEAD
-	tk, err := tracker.InitTracker(ctx, saver, 0, 0, 0)
-=======
 	tk, err := tracker.InitTracker(ctx, saver, saver, 0, 0, 0)
->>>>>>> d9b90dbb
 	rtx.Must(err, "tk init")
 	job := jobtest.NewJob("bucket", "exp", "type", time.Now())
 	tk.AddJob(job)
